--- conflicted
+++ resolved
@@ -121,10 +121,9 @@
 	repo := newService(client, cfg.dbName, logger)
 
 	g.Go(func() error {
-		return startHTTPServer(ctx, repo, tc, cfg, logger)
+		return startHTTPServer(ctx, repo, tc, auth, cfg, logger)
 	})
 
-<<<<<<< HEAD
 	g.Go(func() error {
 		if sig := errors.SignalHandler(ctx); sig != nil {
 			cancel()
@@ -132,9 +131,6 @@
 		}
 		return nil
 	})
-=======
-	go startHTTPServer(repo, tc, auth, cfg, logger, errs)
->>>>>>> d51a79c5
 
 	if err := g.Wait(); err != nil {
 		logger.Error(fmt.Sprintf("InfluxDB reader service terminated: %s", err))
@@ -283,19 +279,14 @@
 	return repo
 }
 
-<<<<<<< HEAD
-func startHTTPServer(ctx context.Context, repo readers.MessageRepository, tc mainflux.ThingsServiceClient, cfg config, logger logger.Logger) error {
-=======
-func startHTTPServer(repo readers.MessageRepository, tc mainflux.ThingsServiceClient, ac mainflux.AuthServiceClient, cfg config, logger logger.Logger, errs chan error) {
->>>>>>> d51a79c5
+func startHTTPServer(ctx context.Context, repo readers.MessageRepository, tc mainflux.ThingsServiceClient, ac mainflux.AuthServiceClient, cfg config, logger logger.Logger) error {
 	p := fmt.Sprintf(":%s", cfg.port)
 	errCh := make(chan error)
-	server := &http.Server{Addr: p, Handler: api.MakeHandler(repo, tc, "influxdb-reader")}
+	server := &http.Server{Addr: p, Handler: api.MakeHandler(repo, tc, ac, "influxdb-reader")}
 	switch {
 	case cfg.serverCert != "" || cfg.serverKey != "":
 		logger.Info(fmt.Sprintf("InfluxDB reader service started using https on port %s with cert %s key %s",
 			cfg.port, cfg.serverCert, cfg.serverKey))
-<<<<<<< HEAD
 		go func() {
 			errCh <- server.ListenAndServeTLS(cfg.serverCert, cfg.serverKey)
 		}()
@@ -319,11 +310,4 @@
 	case err := <-errCh:
 		return err
 	}
-=======
-		errs <- http.ListenAndServeTLS(p, cfg.serverCert, cfg.serverKey, api.MakeHandler(repo, tc, ac, "influxdb-reader"))
-		return
-	}
-	logger.Info(fmt.Sprintf("InfluxDB reader service started, exposed port %s", cfg.port))
-	errs <- http.ListenAndServe(p, api.MakeHandler(repo, tc, ac, "influxdb-reader"))
->>>>>>> d51a79c5
 }