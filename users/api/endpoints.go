// Copyright (c) Abstract Machines
// SPDX-License-Identifier: Apache-2.0

package api

import (
	"context"

	"github.com/absmach/magistrala/internal/apiutil"
	mgclients "github.com/absmach/magistrala/pkg/clients"
	"github.com/absmach/magistrala/pkg/errors"
	"github.com/absmach/magistrala/users"
	"github.com/go-kit/kit/endpoint"
)

func registrationEndpoint(svc users.Service) endpoint.Endpoint {
	return func(ctx context.Context, request interface{}) (interface{}, error) {
		req := request.(createClientReq)
		if err := req.validate(); err != nil {
			return nil, errors.Wrap(apiutil.ErrValidation, err)
		}

		client, err := svc.RegisterClient(ctx, req.token, req.client)
		if err != nil {
			return nil, err
		}

		return createClientRes{
			Client:  client,
			created: true,
		}, nil
	}
}

func viewClientEndpoint(svc users.Service) endpoint.Endpoint {
	return func(ctx context.Context, request interface{}) (interface{}, error) {
		req := request.(viewClientReq)
		if err := req.validate(); err != nil {
			return nil, errors.Wrap(apiutil.ErrValidation, err)
		}

		client, err := svc.ViewClient(ctx, req.token, req.id)
		if err != nil {
			return nil, err
		}

		return viewClientRes{Client: client}, nil
	}
}

func viewProfileEndpoint(svc users.Service) endpoint.Endpoint {
	return func(ctx context.Context, request interface{}) (interface{}, error) {
		req := request.(viewProfileReq)
		if err := req.validate(); err != nil {
			return nil, errors.Wrap(apiutil.ErrValidation, err)
		}

		client, err := svc.ViewProfile(ctx, req.token)
		if err != nil {
			return nil, err
		}

		return viewClientRes{Client: client}, nil
	}
}

func listClientsEndpoint(svc users.Service) endpoint.Endpoint {
	return func(ctx context.Context, request interface{}) (interface{}, error) {
		req := request.(listClientsReq)
		if err := req.validate(); err != nil {
			return nil, errors.Wrap(apiutil.ErrValidation, err)
		}

		pm := mgclients.Page{
			Status:   req.status,
			Offset:   req.offset,
			Limit:    req.limit,
			Owner:    req.owner,
			Name:     req.name,
			Tag:      req.tag,
			Metadata: req.metadata,
			Identity: req.identity,
			Order:    req.order,
			Dir:      req.dir,
		}
		page, err := svc.ListClients(ctx, req.token, pm)
		if err != nil {
			return nil, err
		}

		res := clientsPageRes{
			pageRes: pageRes{
				Total:  page.Total,
				Offset: page.Offset,
				Limit:  page.Limit,
			},
			Clients: []viewClientRes{},
		}
		for _, client := range page.Clients {
			res.Clients = append(res.Clients, viewClientRes{Client: client})
		}

		return res, nil
	}
}

func listMembersByGroupEndpoint(svc users.Service) endpoint.Endpoint {
	return func(ctx context.Context, request interface{}) (interface{}, error) {
		req := request.(listMembersByObjectReq)
		req.objectKind = "groups"
		if err := req.validate(); err != nil {
			return nil, errors.Wrap(apiutil.ErrValidation, err)
		}

		page, err := svc.ListMembers(ctx, req.token, req.objectKind, req.objectID, req.Page)
		if err != nil {
			return nil, err
		}

		return buildClientsResponse(page), nil
	}
}

func listMembersByChannelEndpoint(svc users.Service) endpoint.Endpoint {
	return func(ctx context.Context, request interface{}) (interface{}, error) {
		req := request.(listMembersByObjectReq)
		// In spiceDB schema, using the same 'group' type for both channels and groups, rather than having a separate type for channels.
		req.objectKind = "groups"
		if err := req.validate(); err != nil {
			return nil, errors.Wrap(apiutil.ErrValidation, err)
		}

		page, err := svc.ListMembers(ctx, req.token, req.objectKind, req.objectID, req.Page)
		if err != nil {
			return nil, err
		}

		return buildClientsResponse(page), nil
	}
}

func listMembersByThingEndpoint(svc users.Service) endpoint.Endpoint {
	return func(ctx context.Context, request interface{}) (interface{}, error) {
		req := request.(listMembersByObjectReq)
		req.objectKind = "things"
		if err := req.validate(); err != nil {
			return nil, errors.Wrap(apiutil.ErrValidation, err)
		}

<<<<<<< HEAD
=======
		page, err := svc.ListMembers(ctx, req.token, req.objectKind, req.objectID, req.Page)
		if err != nil {
			return nil, err
		}

		return buildClientsResponse(page), nil
	}
}

func listMembersByDomainEndpoint(svc users.Service) endpoint.Endpoint {
	return func(ctx context.Context, request interface{}) (interface{}, error) {
		req := request.(listMembersByObjectReq)
		req.objectKind = "domains"
		if err := req.validate(); err != nil {
			return nil, errors.Wrap(apiutil.ErrValidation, err)
		}

>>>>>>> 2fb14e22
		page, err := svc.ListMembers(ctx, req.token, req.objectKind, req.objectID, req.Page)
		if err != nil {
			return nil, err
		}

		return buildClientsResponse(page), nil
	}
}

func updateClientEndpoint(svc users.Service) endpoint.Endpoint {
	return func(ctx context.Context, request interface{}) (interface{}, error) {
		req := request.(updateClientReq)
		if err := req.validate(); err != nil {
			return nil, errors.Wrap(apiutil.ErrValidation, err)
		}

		client := mgclients.Client{
			ID:       req.id,
			Name:     req.Name,
			Metadata: req.Metadata,
		}
		client, err := svc.UpdateClient(ctx, req.token, client)
		if err != nil {
			return nil, err
		}

		return updateClientRes{Client: client}, nil
	}
}

func updateClientTagsEndpoint(svc users.Service) endpoint.Endpoint {
	return func(ctx context.Context, request interface{}) (interface{}, error) {
		req := request.(updateClientTagsReq)
		if err := req.validate(); err != nil {
			return nil, errors.Wrap(apiutil.ErrValidation, err)
		}

		client := mgclients.Client{
			ID:   req.id,
			Tags: req.Tags,
		}
		client, err := svc.UpdateClientTags(ctx, req.token, client)
		if err != nil {
			return nil, err
		}

		return updateClientRes{Client: client}, nil
	}
}

func updateClientIdentityEndpoint(svc users.Service) endpoint.Endpoint {
	return func(ctx context.Context, request interface{}) (interface{}, error) {
		req := request.(updateClientIdentityReq)
		if err := req.validate(); err != nil {
			return nil, errors.Wrap(apiutil.ErrValidation, err)
		}

		client, err := svc.UpdateClientIdentity(ctx, req.token, req.id, req.Identity)
		if err != nil {
			return nil, err
		}

		return updateClientRes{Client: client}, nil
	}
}

// Password reset request endpoint.
// When successful password reset link is generated.
// Link is generated using MG_TOKEN_RESET_ENDPOINT env.
// and value from Referer header for host.
// {Referer}+{MG_TOKEN_RESET_ENDPOINT}+{token=TOKEN}
// http://magistrala.com/reset-request?token=xxxxxxxxxxx.
// Email with a link is being sent to the user.
// When user clicks on a link it should get the ui with form to
// enter new password, when form is submitted token and new password
// must be sent as PUT request to 'password/reset' passwordResetEndpoint.
func passwordResetRequestEndpoint(svc users.Service) endpoint.Endpoint {
	return func(ctx context.Context, request interface{}) (interface{}, error) {
		req := request.(passwResetReq)
		if err := req.validate(); err != nil {
			return nil, errors.Wrap(apiutil.ErrValidation, err)
		}

		if err := svc.GenerateResetToken(ctx, req.Email, req.Host); err != nil {
			return nil, err
		}

		return passwResetReqRes{Msg: MailSent}, nil
	}
}

// This is endpoint that actually sets new password in password reset flow.
// When user clicks on a link in email finally ends on this endpoint as explained in
// the comment above.
func passwordResetEndpoint(svc users.Service) endpoint.Endpoint {
	return func(ctx context.Context, request interface{}) (interface{}, error) {
		req := request.(resetTokenReq)
		if err := req.validate(); err != nil {
			return nil, errors.Wrap(apiutil.ErrValidation, err)
		}

		if err := svc.ResetSecret(ctx, req.Token, req.Password); err != nil {
			return nil, err
		}

		return passwChangeRes{}, nil
	}
}

func updateClientSecretEndpoint(svc users.Service) endpoint.Endpoint {
	return func(ctx context.Context, request interface{}) (interface{}, error) {
		req := request.(updateClientSecretReq)
		if err := req.validate(); err != nil {
			return nil, errors.Wrap(apiutil.ErrValidation, err)
		}

		client, err := svc.UpdateClientSecret(ctx, req.token, req.OldSecret, req.NewSecret)
		if err != nil {
			return nil, err
		}

		return updateClientRes{Client: client}, nil
	}
}

func updateClientRoleEndpoint(svc users.Service) endpoint.Endpoint {
	return func(ctx context.Context, request interface{}) (interface{}, error) {
		req := request.(updateClientRoleReq)
		if err := req.validate(); err != nil {
			return nil, errors.Wrap(apiutil.ErrValidation, err)
		}

		client := mgclients.Client{
			ID:   req.id,
			Role: req.role,
		}
		client, err := svc.UpdateClientRole(ctx, req.token, client)
		if err != nil {
			return nil, err
		}

		return updateClientRes{Client: client}, nil
	}
}

func issueTokenEndpoint(svc users.Service) endpoint.Endpoint {
	return func(ctx context.Context, request interface{}) (interface{}, error) {
		req := request.(loginClientReq)
		if err := req.validate(); err != nil {
			return nil, errors.Wrap(apiutil.ErrValidation, err)
		}

		token, err := svc.IssueToken(ctx, req.Identity, req.Secret, req.DomainID)
		if err != nil {
			return nil, err
		}

		return tokenRes{
			AccessToken:  token.GetAccessToken(),
			RefreshToken: token.GetRefreshToken(),
			AccessType:   token.GetAccessType(),
		}, nil
	}
}

func refreshTokenEndpoint(svc users.Service) endpoint.Endpoint {
	return func(ctx context.Context, request interface{}) (interface{}, error) {
		req := request.(tokenReq)
		if err := req.validate(); err != nil {
			return nil, errors.Wrap(apiutil.ErrValidation, err)
		}

		token, err := svc.RefreshToken(ctx, req.RefreshToken, req.DomainID)
		if err != nil {
			return nil, err
		}

		return tokenRes{
			AccessToken:  token.GetAccessToken(),
			RefreshToken: token.GetRefreshToken(),
			AccessType:   token.GetAccessType(),
		}, nil
	}
}

func enableClientEndpoint(svc users.Service) endpoint.Endpoint {
	return func(ctx context.Context, request interface{}) (interface{}, error) {
		req := request.(changeClientStatusReq)
		if err := req.validate(); err != nil {
			return nil, errors.Wrap(apiutil.ErrValidation, err)
		}

		client, err := svc.EnableClient(ctx, req.token, req.id)
		if err != nil {
			return nil, err
		}

		return deleteClientRes{Client: client}, nil
	}
}

func disableClientEndpoint(svc users.Service) endpoint.Endpoint {
	return func(ctx context.Context, request interface{}) (interface{}, error) {
		req := request.(changeClientStatusReq)
		if err := req.validate(); err != nil {
			return nil, errors.Wrap(apiutil.ErrValidation, err)
		}

		client, err := svc.DisableClient(ctx, req.token, req.id)
		if err != nil {
			return nil, err
		}

		return deleteClientRes{Client: client}, nil
	}
}

func buildClientsResponse(cp mgclients.MembersPage) clientsPageRes {
	res := clientsPageRes{
		pageRes: pageRes{
			Total:  cp.Total,
			Offset: cp.Offset,
			Limit:  cp.Limit,
		},
		Clients: []viewClientRes{},
	}

	for _, client := range cp.Members {
		res.Clients = append(res.Clients, viewClientRes{Client: client})
	}

	return res
}<|MERGE_RESOLUTION|>--- conflicted
+++ resolved
@@ -147,8 +147,6 @@
 			return nil, errors.Wrap(apiutil.ErrValidation, err)
 		}
 
-<<<<<<< HEAD
-=======
 		page, err := svc.ListMembers(ctx, req.token, req.objectKind, req.objectID, req.Page)
 		if err != nil {
 			return nil, err
@@ -166,7 +164,6 @@
 			return nil, errors.Wrap(apiutil.ErrValidation, err)
 		}
 
->>>>>>> 2fb14e22
 		page, err := svc.ListMembers(ctx, req.token, req.objectKind, req.objectID, req.Page)
 		if err != nil {
 			return nil, err
