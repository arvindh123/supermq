--- conflicted
+++ resolved
@@ -8,6 +8,7 @@
 	"testing"
 
 	"github.com/mainflux/mainflux/pkg/messaging"
+	"github.com/mainflux/mainflux/pkg/messaging/nats"
 	"github.com/mainflux/mainflux/pkg/messaging/nats"
 	"github.com/stretchr/testify/assert"
 	"github.com/stretchr/testify/require"
@@ -19,6 +20,7 @@
 	channel     = "9b7b1b3f-b1b0-46a8-a717-b8213f9eda3b"
 	subtopic    = "engine"
 	clientID    = "9b7b1b3f-b1b0-46a8-a717-b8213f9eda3b"
+	clientID    = "9b7b1b3f-b1b0-46a8-a717-b8213f9eda3b"
 )
 
 var (
@@ -28,7 +30,10 @@
 
 func TestPublisher(t *testing.T) {
 	err := pubsub.Subscribe(clientID, fmt.Sprintf("%s.%s", chansPrefix, topic), handler{})
+func TestPublisher(t *testing.T) {
+	err := pubsub.Subscribe(clientID, fmt.Sprintf("%s.%s", chansPrefix, topic), handler{})
 	require.Nil(t, err, fmt.Sprintf("got unexpected error: %s", err))
+	err = pubsub.Subscribe(clientID, fmt.Sprintf("%s.%s.%s", chansPrefix, topic, subtopic), handler{})
 	err = pubsub.Subscribe(clientID, fmt.Sprintf("%s.%s.%s", chansPrefix, topic, subtopic), handler{})
 	require.Nil(t, err, fmt.Sprintf("got unexpected error: %s", err))
 
@@ -88,10 +93,7 @@
 		clientID     string
 		errorMessage error
 		pubsub       bool //true for subscribe and false for unsubscribe
-<<<<<<< HEAD
 		handler      messaging.MessageHandler
-=======
->>>>>>> 25ef5418
 	}{
 		{
 			desc:         "Subscribe to a topic with an ID",
@@ -99,10 +101,7 @@
 			clientID:     "clientid1",
 			errorMessage: nil,
 			pubsub:       true,
-<<<<<<< HEAD
-			handler:      handler{false},
-=======
->>>>>>> 25ef5418
+			handler:      handler{false},
 		},
 		{
 			desc:         "Subscribe to the same topic with a different ID",
@@ -110,23 +109,15 @@
 			clientID:     "clientid2",
 			errorMessage: nil,
 			pubsub:       true,
-<<<<<<< HEAD
-			handler:      handler{false},
-=======
->>>>>>> 25ef5418
+			handler:      handler{false},
 		},
 		{
 			desc:         "Subscribe to an already subscribed topic with an ID",
 			topic:        fmt.Sprintf("%s.%s", chansPrefix, topic),
 			clientID:     "clientid1",
-<<<<<<< HEAD
-			errorMessage: nil,
-			pubsub:       true,
-			handler:      handler{false},
-=======
-			errorMessage: nats.ErrAlreadySubscribed,
-			pubsub:       true,
->>>>>>> 25ef5418
+			errorMessage: nil,
+			pubsub:       true,
+			handler:      handler{false},
 		},
 		{
 			desc:         "Unsubscribe from a topic with an ID",
@@ -134,10 +125,7 @@
 			clientID:     "clientid1",
 			errorMessage: nil,
 			pubsub:       false,
-<<<<<<< HEAD
-			handler:      handler{false},
-=======
->>>>>>> 25ef5418
+			handler:      handler{false},
 		},
 		{
 			desc:         "Unsubscribe from a non-existent topic with an ID",
@@ -145,10 +133,7 @@
 			clientID:     "clientid1",
 			errorMessage: nats.ErrNotSubscribed,
 			pubsub:       false,
-<<<<<<< HEAD
-			handler:      handler{false},
-=======
->>>>>>> 25ef5418
+			handler:      handler{false},
 		},
 		{
 			desc:         "Unsubscribe from the same topic with a different ID",
@@ -156,10 +141,7 @@
 			clientID:     "clientidd2",
 			errorMessage: nats.ErrNotSubscribed,
 			pubsub:       false,
-<<<<<<< HEAD
-			handler:      handler{false},
-=======
->>>>>>> 25ef5418
+			handler:      handler{false},
 		},
 		{
 			desc:         "Unsubscribe from the same topic with a different ID not subscribed",
@@ -167,10 +149,7 @@
 			clientID:     "clientidd3",
 			errorMessage: nats.ErrNotSubscribed,
 			pubsub:       false,
-<<<<<<< HEAD
-			handler:      handler{false},
-=======
->>>>>>> 25ef5418
+			handler:      handler{false},
 		},
 		{
 			desc:         "Unsubscribe from an already unsubscribed topic with an ID",
@@ -178,10 +157,7 @@
 			clientID:     "clientid1",
 			errorMessage: nats.ErrNotSubscribed,
 			pubsub:       false,
-<<<<<<< HEAD
-			handler:      handler{false},
-=======
->>>>>>> 25ef5418
+			handler:      handler{false},
 		},
 		{
 			desc:         "Subscribe to a topic with a subtopic with an ID",
@@ -189,23 +165,15 @@
 			clientID:     "clientidd1",
 			errorMessage: nil,
 			pubsub:       true,
-<<<<<<< HEAD
-			handler:      handler{false},
-=======
->>>>>>> 25ef5418
+			handler:      handler{false},
 		},
 		{
 			desc:         "Subscribe to an already subscribed topic with a subtopic with an ID",
 			topic:        fmt.Sprintf("%s.%s.%s", chansPrefix, topic, subtopic),
 			clientID:     "clientidd1",
-<<<<<<< HEAD
-			errorMessage: nil,
-			pubsub:       true,
-			handler:      handler{false},
-=======
-			errorMessage: nats.ErrAlreadySubscribed,
-			pubsub:       true,
->>>>>>> 25ef5418
+			errorMessage: nil,
+			pubsub:       true,
+			handler:      handler{false},
 		},
 		{
 			desc:         "Unsubscribe from a topic with a subtopic with an ID",
@@ -213,10 +181,7 @@
 			clientID:     "clientidd1",
 			errorMessage: nil,
 			pubsub:       false,
-<<<<<<< HEAD
-			handler:      handler{false},
-=======
->>>>>>> 25ef5418
+			handler:      handler{false},
 		},
 		{
 			desc:         "Unsubscribe from an already unsubscribed topic with a subtopic with an ID",
@@ -224,10 +189,7 @@
 			clientID:     "clientid1",
 			errorMessage: nats.ErrNotSubscribed,
 			pubsub:       false,
-<<<<<<< HEAD
-			handler:      handler{false},
-=======
->>>>>>> 25ef5418
+			handler:      handler{false},
 		},
 		{
 			desc:         "Subscribe to an empty topic with an ID",
@@ -235,10 +197,7 @@
 			clientID:     "clientid1",
 			errorMessage: nats.ErrEmptyTopic,
 			pubsub:       true,
-<<<<<<< HEAD
-			handler:      handler{false},
-=======
->>>>>>> 25ef5418
+			handler:      handler{false},
 		},
 		{
 			desc:         "Unsubscribe from an empty topic with an ID",
@@ -246,10 +205,7 @@
 			clientID:     "clientid1",
 			errorMessage: nats.ErrEmptyTopic,
 			pubsub:       false,
-<<<<<<< HEAD
-			handler:      handler{false},
-=======
->>>>>>> 25ef5418
+			handler:      handler{false},
 		},
 		{
 			desc:         "Subscribe to a topic with empty id",
@@ -257,10 +213,7 @@
 			clientID:     "",
 			errorMessage: nats.ErrEmptyID,
 			pubsub:       true,
-<<<<<<< HEAD
-			handler:      handler{false},
-=======
->>>>>>> 25ef5418
+			handler:      handler{false},
 		},
 		{
 			desc:         "Unsubscribe from a topic with empty id",
@@ -268,7 +221,6 @@
 			clientID:     "",
 			errorMessage: nats.ErrEmptyID,
 			pubsub:       false,
-<<<<<<< HEAD
 			handler:      handler{false},
 		},
 		{
@@ -302,18 +254,12 @@
 			errorMessage: nats.ErrFailed,
 			pubsub:       false,
 			handler:      handler{true},
-=======
->>>>>>> 25ef5418
 		},
 	}
 
 	for _, pc := range subcases {
 		if pc.pubsub == true {
-<<<<<<< HEAD
 			err := pubsub.Subscribe(pc.clientID, pc.topic, pc.handler)
-=======
-			err := pubsub.Subscribe(pc.clientID, pc.topic, handler{})
->>>>>>> 25ef5418
 			if pc.errorMessage == nil {
 				require.Nil(t, err, fmt.Sprintf("%s got unexpected error: %s", pc.desc, err))
 			} else {
@@ -330,13 +276,9 @@
 	}
 }
 
-<<<<<<< HEAD
 type handler struct {
 	fail bool
 }
-=======
-type handler struct{}
->>>>>>> 25ef5418
 
 func (h handler) Handle(msg messaging.Message) error {
 	msgChan <- msg
@@ -344,11 +286,8 @@
 }
 
 func (h handler) Cancel() error {
-<<<<<<< HEAD
 	if h.fail {
 		return nats.ErrFailed
 	}
-=======
->>>>>>> 25ef5418
 	return nil
 }